import BuildHelper._

<<<<<<< HEAD
val ZioVersion        = "2.0.4"
val H2Version         = "2.1.214"
val ZioConfigVersion  = "3.0.2"
val ZioLoggingVersion = "2.1.5"
val ZioSchemaVersion  = "0.3.1"
=======
val ZioVersion       = "2.0.6"
val H2Version        = "2.1.210"
val ZioSchemaVersion = "0.2.1"
>>>>>>> 6ed2f060

name := "zio-jdbc"

Global / onChangedBuildSource := ReloadOnSourceChanges

inThisBuild(
  List(
    organization := "dev.zio",
    homepage     := Some(url("https://zio.dev/zio-jdbc/")),
    licenses     := List("Apache-2.0" -> url("http://www.apache.org/licenses/LICENSE-2.0")),
    developers   := List(
      Developer("jdegoes", "John De Goes", "john@degoes.net", url("http://degoes.net"))
    )
  )
)

addCommandAlias("fix", "; all compile:scalafix test:scalafix; all scalafmtSbt scalafmtAll")
addCommandAlias("fmt", "; all scalafmtSbt scalafmtAll")
addCommandAlias("check", "; scalafmtSbtCheck; scalafmtCheckAll")

addCommandAlias(
  "testJVM",
  ";core/test"
)

lazy val root = project
  .in(file("."))
  .settings(
    publish / skip := true
  )
  .aggregate(core, docs, examples)

lazy val core = project
  .in(file("core"))
  .settings(stdSettings("zio-jdbc"))
  .settings(
    libraryDependencies ++= Seq(
      "dev.zio"       %% "zio"          % ZioVersion,
      "dev.zio"       %% "zio-streams"  % ZioVersion,
      "dev.zio"       %% "zio-schema"   % ZioSchemaVersion,
      "dev.zio"       %% "zio-test"     % ZioVersion % Test,
      "dev.zio"       %% "zio-test-sbt" % ZioVersion % Test,
      "com.h2database" % "h2"           % H2Version  % Test
    ),
    testFrameworks := Seq(new TestFramework("zio.test.sbt.ZTestFramework")),
    Test / fork    := true,
    run / fork     := true
  )

lazy val docs = project
  .in(file("zio-jdbc-docs"))
  .settings(
    moduleName                                 := "zio-jdbc-docs",
    scalacOptions -= "-Yno-imports",
    scalacOptions -= "-Xfatal-warnings",
    projectName                                := "ZIO JDBC",
    mainModuleName                             := (core / moduleName).value,
    projectStage                               := ProjectStage.Research,
    ScalaUnidoc / unidoc / unidocProjectFilter := inProjects(core)
  )
  .dependsOn(core)
  .enablePlugins(WebsitePlugin)

lazy val examples = project
  .in(file("examples"))
  .dependsOn(core)
  .settings(stdSettings("zio-jdbc-examples"))
  .settings(
    publish / skip := true,
    libraryDependencies ++= Seq(
      "ch.qos.logback"       % "logback-classic"          % "1.4.5",
      "net.logstash.logback" % "logstash-logback-encoder" % "7.2"
    )
  )<|MERGE_RESOLUTION|>--- conflicted
+++ resolved
@@ -1,16 +1,8 @@
 import BuildHelper._
 
-<<<<<<< HEAD
-val ZioVersion        = "2.0.4"
+val ZioVersion        = "2.0.6"
 val H2Version         = "2.1.214"
-val ZioConfigVersion  = "3.0.2"
-val ZioLoggingVersion = "2.1.5"
 val ZioSchemaVersion  = "0.3.1"
-=======
-val ZioVersion       = "2.0.6"
-val H2Version        = "2.1.210"
-val ZioSchemaVersion = "0.2.1"
->>>>>>> 6ed2f060
 
 name := "zio-jdbc"
 
