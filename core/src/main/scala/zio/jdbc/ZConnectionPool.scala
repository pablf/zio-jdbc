--- conflicted
+++ resolved
@@ -166,31 +166,20 @@
         tx      = ZLayer.scoped {
                     for {
                       connection <- pool.get
-<<<<<<< HEAD
                       _          <- ZIO.addFinalizerExit { exit =>
                                       ZIO
                                         .ifZIO(connection.isValid().orDie)(
                                           onTrue = exit match {
-                                            case Exit.Success(_) => ZIO.unit
+                                            case Exit.Success(_) => connection.restore
                                             case Exit.Failure(_) =>
                                               for {
                                                 autoCommitMode <- connection.access(_.getAutoCommit).orElseSucceed(true)
                                                 _              <- ZIO.unless(autoCommitMode)(connection.rollback.ignoreLogged)
+                                                _              <- connection.restore
                                               } yield ()
                                           },
                                           onFalse = pool.invalidate(connection)
                                         )
-=======
-                      _          <- ZIO.addFinalizerExit {
-                                      case Exit.Success(_) =>
-                                        connection.restore
-                                      case Exit.Failure(_) =>
-                                        for {
-                                          autoCommitMode <- connection.access(_.getAutoCommit).orElseSucceed(true)
-                                          _              <- ZIO.unless(autoCommitMode)(connection.rollback.ignoreLogged)
-                                          _              <- connection.restore
-                                        } yield ()
->>>>>>> 8180b68a
                                     }
                     } yield connection
                   }
