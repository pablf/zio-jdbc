/*
 * Copyright 2022 John A. De Goes and the ZIO Contributors
 *
 * Licensed under the Apache License, Version 2.0 (the "License");
 * you may not use this file except in compliance with the License.
 * You may obtain a copy of the License at
 *
 *     http://www.apache.org/licenses/LICENSE-2.0
 *
 * Unless required by applicable law or agreed to in writing, software
 * distributed under the License is distributed on an "AS IS" BASIS,
 * WITHOUT WARRANTIES OR CONDITIONS OF ANY KIND, either express or implied.
 * See the License for the specific language governing permissions and
 * limitations under the License.
 */
package zio.jdbc

import zio._
import zio.stream._

import java.sql.{ SQLException, SQLTimeoutException }

final case class Query[+A](decode: ZResultSet => IO[CodecException, A], sql: SqlFragment) {

  def as[B](implicit decoder: JdbcDecoder[B]): Query[B] =
    Query(zrs => decoder.decode(1, zrs.resultSet).map(_._2), sql)

  def map[B](f: A => B): Query[B] =
    Query(zrs => decode(zrs).map(f), sql)

  /**
   * Performs a SQL select query, returning all results in a chunk.
   */
  def selectAll: ZIO[ZConnection, QueryException, Chunk[A]] =
    ZIO.scoped(for {
      zrs   <- executeQuery(sql)
      chunk <- ZIO.iterate(ChunkBuilder.make[A]())(_ => zrs.next()) { builder =>
                 for {
                   decoded <- decode(zrs)
                 } yield builder += decoded
               }
    } yield chunk.result())

  /**
   * Performs a SQL select query, returning the first result, if any.
   */
  def selectOne: ZIO[ZConnection, QueryException, Option[A]] =
    ZIO.scoped(for {
      zrs    <- executeQuery(sql)
      option <-
        if (zrs.next()) decode(zrs).map(Some(_))
        else ZIO.none
    } yield option)

  /**
   * Performs a SQL select query, returning a stream of results.
   */
  def selectStream: ZStream[ZConnection, QueryException, A] =
    ZStream.unwrapScoped {
      for {
        zrs   <- executeQuery(sql)
        stream = ZStream.repeatZIOOption {
                   ZIO
                     .suspendSucceed(if (zrs.next()) decode(zrs).map(Some(_)) else ZIO.none)
                     .mapError(Some(_))
                     .flatMap {
                       case None    => ZIO.fail(None)
                       case Some(v) => ZIO.succeed(v)
                     }
                 }
      } yield stream
    }

  def withDecode[B](f: ZResultSet => B): Query[B] =
    Query(sql, f)

<<<<<<< HEAD
  private def executeQuery(sql: SqlFragment): ZIO[Scope with ZConnection, QueryException, ZResultSet] = for {
=======
  private[jdbc] def executeQuery(sql: SqlFragment): ZIO[Scope with ZConnection, Throwable, ZResultSet] = for {
>>>>>>> 08a1796a
    connection <- ZIO.service[ZConnection]
    zrs        <- connection.executeSqlWith(sql) { ps =>
                    ZIO.acquireRelease {
                      ZIO.attempt(ZResultSet(ps.executeQuery())).refineOrDie {
                        case e: SQLTimeoutException => ZSQLTimeoutException(e)
                        case e: SQLException        => ZSQLException(e)
                      }
                    }(_.close)
                  }
  } yield zrs

}

object Query {

  def apply[A](sql: SqlFragment, decode: ZResultSet => A): Query[A] = {
    def decodeZIO(zrs: ZResultSet): IO[DecodeException, A] =
      ZIO.attempt(decode(zrs)).refineOrDie { case e: Throwable =>
        DecodeException(e)
      }
    new Query[A](zrs => decodeZIO(zrs), sql)
  }

  def fromSqlFragment[A](sql: SqlFragment)(implicit decoder: JdbcDecoder[A]): Query[A] =
    Query[A](sql, (zrs: ZResultSet) => decoder.unsafeDecode(1, zrs.resultSet)._2)

}<|MERGE_RESOLUTION|>--- conflicted
+++ resolved
@@ -74,11 +74,7 @@
   def withDecode[B](f: ZResultSet => B): Query[B] =
     Query(sql, f)
 
-<<<<<<< HEAD
-  private def executeQuery(sql: SqlFragment): ZIO[Scope with ZConnection, QueryException, ZResultSet] = for {
-=======
-  private[jdbc] def executeQuery(sql: SqlFragment): ZIO[Scope with ZConnection, Throwable, ZResultSet] = for {
->>>>>>> 08a1796a
+  private[jdbc] def executeQuery(sql: SqlFragment): ZIO[Scope with ZConnection, QueryException, ZResultSet] = for {
     connection <- ZIO.service[ZConnection]
     zrs        <- connection.executeSqlWith(sql) { ps =>
                     ZIO.acquireRelease {
