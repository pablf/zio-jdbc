--- conflicted
+++ resolved
@@ -55,20 +55,7 @@
   /**
    * Performs a SQL select query, returning a stream of results.
    */
-<<<<<<< HEAD
-  def selectStream: ZStream[ZConnection, QueryException, A] =
-    ZStream.unwrapScoped {
-      for {
-        zrs   <- executeQuery(sql)
-        stream = ZStream.repeatZIOOption {
-                   ZIO
-                     .suspendSucceed(if (zrs.next()) decode(zrs).map(Some(_)) else ZIO.none)
-                     .mapError(Some(_))
-                     .flatMap {
-                       case None    => ZIO.fail(None)
-                       case Some(v) => ZIO.succeed(v)
-=======
-  def selectStream(chunkSize: => Int = ZStream.DefaultChunkSize): ZStream[ZConnection, Throwable, A] =
+  def selectStream(chunkSize: => Int = ZStream.DefaultChunkSize): ZStream[ZConnection, QueryException, A] =
     ZStream.unwrapScoped {
       for {
         zrs   <- executeQuery(sql)
@@ -85,7 +72,6 @@
                      ) {
                        builder.addOne(decode(zrs))
                        i += 1
->>>>>>> ecd5c454
                      }
                      (builder.result(), if (hasNext) Some(()) else None)
                    }
