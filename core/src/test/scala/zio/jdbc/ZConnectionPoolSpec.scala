--- conflicted
+++ resolved
@@ -7,30 +7,8 @@
 import zio.test.TestAspect._
 import zio.test._
 
-<<<<<<< HEAD
-import java.io.{ InputStream, Reader }
-import java.net.URL
-import java.sql.{
-  Blob,
-  CallableStatement,
-  Clob,
-  Connection,
-  DatabaseMetaData,
-  NClob,
-  PreparedStatement,
-  SQLWarning,
-  SQLXML,
-  Savepoint,
-  Statement,
-  Struct
-}
-import java.util.{ Properties, concurrent }
-import java.{ sql, util }
-import scala.util.Random
-=======
 import scala.util.Random
 import java.sql.Connection
->>>>>>> 08a1796a
 
 object ZConnectionPoolSpec extends ZIOSpecDefault {
   final case class Person(name: String, age: Int)
